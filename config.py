import argparse


class Config:
    parser = argparse.ArgumentParser()

    parser.add_argument("--data_path", default="data/MultiWOZ_2.1", type=str)
<<<<<<< HEAD
    parser.add_argument("--batch_size", default=128, type=int)
=======
    parser.add_argument("--batch_size", default=32, type=int)
>>>>>>> 8f4ef80f
    parser.add_argument("--max_len", default=100, type=int)
    parser.add_argument("--max_value_len", default=20, type=int)
    parser.add_argument("--max_context_len", default=450, type=int)
    parser.add_argument("--no_cuda", action="store_true", default=False)
    parser.add_argument("--margin", default=0.5, type=float)
    parser.add_argument("--lr", default=1e-4, type=float)
    parser.add_argument("--warmup_steps", default=0.1, type=float)
    parser.add_argument("--max_epochs", default=5, type=int)
    parser.add_argument("--seed", default=1, type=int)
    parser.add_argument("--early_stop_count", default=5, type=int)
    parser.add_argument("--use_span", action="store_true", default=False)
    parser.add_argument("--save_path", default=None, type=str)
    parser.add_argument("--no_history", action="store_true", default=False)
    parser.add_argument("--dropout", default=0.1, type=float)

    # for distributed training
    parser.add_argument("--local_rank", default=0, type=int)
    parser.add_argument("--num_gpus", default=2, type=int)<|MERGE_RESOLUTION|>--- conflicted
+++ resolved
@@ -5,11 +5,7 @@
     parser = argparse.ArgumentParser()
 
     parser.add_argument("--data_path", default="data/MultiWOZ_2.1", type=str)
-<<<<<<< HEAD
-    parser.add_argument("--batch_size", default=128, type=int)
-=======
     parser.add_argument("--batch_size", default=32, type=int)
->>>>>>> 8f4ef80f
     parser.add_argument("--max_len", default=100, type=int)
     parser.add_argument("--max_value_len", default=20, type=int)
     parser.add_argument("--max_context_len", default=450, type=int)
