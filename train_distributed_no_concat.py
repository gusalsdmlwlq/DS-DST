import os
import sys
import logging
import time
import random
import math
import re

import numpy as np
import torch
from torch.optim import Adam
from torch.utils.tensorboard import SummaryWriter
from apex import amp, parallel
from tqdm import tqdm
from transformers import BertTokenizerFast

from model.dst_no_concat import DST
from config import Config
from reader import Reader
import ontology


def learning_rate_schedule(global_step, max_iter, hparams):
    """Linear warmup & linear decay."""

    step = np.float32(global_step+1)
    a = hparams.lr / (train.warmup_steps - max_iter * hparams.max_epochs)
    b = hparams.lr - a*train.warmup_steps
    
    return min(hparams.lr / train.warmup_steps * step, a*step + b)

def distribute_data(batches, num_gpus):
    distributed_data = []
    if len(batches) % num_gpus == 0:
        batch_size = int(len(batches) / num_gpus)
        for idx in range(num_gpus):
            distributed_data.append(batches[batch_size*idx:batch_size*(idx+1)])
    else:
        batch_size = math.ceil(len(batches) / num_gpus)
        expanded_batches = batches.clone()
        while True:
            expanded_batches = torch.cat([expanded_batches, batches.clone()], dim=0)
            if len(expanded_batches) >= batch_size*num_gpus:
                expanded_batches = expanded_batches[:batch_size*num_gpus]
                break
        for idx in range(num_gpus):
            distributed_data.append(expanded_batches[batch_size*idx:batch_size*(idx+1)])
    return distributed_data

def train(model, reader, optimizer, writer, hparams, tokenizer):
    iterator = reader.make_batch(reader.train)

    if hparams.local_rank == 0:  # only one process prints something
        t = tqdm(enumerate(iterator), total=train.max_iter, ncols=150)
    else:
        t = enumerate(iterator)

    for batch_idx, batch in t:
        inputs, contexts, spans = reader.make_input(batch)
        batch_size = contexts[0].size(0)

        turns = len(inputs)
        total_loss = 0
        slot_acc = 0
        joint_acc = 0
        batch_count = 0  # number of batches

        # learning rate scheduling
        for param in optimizer.param_groups:
            param["lr"] = learning_rate_schedule(train.global_step, train.max_iter, hparams)

        # try:
        for turn_idx in range(turns):
            distributed_batch_size = math.ceil(batch_size / hparams.num_gpus)
            
            # split batches for gpu memory
            context_len = contexts[turn_idx].size(1)
            if context_len >= 350:
                small_batch_size = min(int(hparams.batch_size/hparams.num_gpus / 8), distributed_batch_size)
            elif context_len >= 200:
                small_batch_size = min(int(hparams.batch_size/hparams.num_gpus / 4), distributed_batch_size)
            elif context_len >= 100:
                small_batch_size = min(int(hparams.batch_size/hparams.num_gpus / 2), distributed_batch_size)
            else:
                small_batch_size = distributed_batch_size
                
            # distribute batches to each gpu
            for key, value in inputs[turn_idx].items():
                inputs[turn_idx][key] = distribute_data(value, hparams.num_gpus)[hparams.local_rank]
            contexts[turn_idx] = distribute_data(contexts[turn_idx], hparams.num_gpus)[hparams.local_rank]
            spans[turn_idx] = distribute_data(spans[turn_idx], hparams.num_gpus)[hparams.local_rank]

            for small_batch_idx in range(math.ceil(distributed_batch_size/small_batch_size)):
                small_inputs = {}
                for key, value in inputs[turn_idx].items():
                    small_inputs[key] = value[small_batch_size*small_batch_idx:small_batch_size*(small_batch_idx+1)]
                small_contexts = contexts[turn_idx][small_batch_size*small_batch_idx:small_batch_size*(small_batch_idx+1)]
                small_spans = spans[turn_idx][small_batch_size*small_batch_idx:small_batch_size*(small_batch_idx+1)]
                
<<<<<<< HEAD
                optimizer.zero_grad()
                loss, acc = model.forward(small_inputs, small_contexts, small_spans)  # loss: [batch], acc: [batch, slot]

                total_loss += loss.sum(dim=0).item()
                slot_acc += acc.sum(dim=1).sum(dim=0).item()
                joint_acc += (acc.mean(dim=1) == 1).sum(dim=0).item()
                batch_count += small_batch_size
                loss = loss.mean(dim=0)

                # distributed training
                with amp.scale_loss(loss, optimizer) as scaled_loss:
                    scaled_loss.backward()

                optimizer.step()
                torch.cuda.empty_cache()
            
        total_loss = total_loss / batch_count
        slot_acc = slot_acc / batch_count / len(ontology.all_info_slots) * 100
        joint_acc = joint_acc / batch_count * 100
        train.global_step += 1
        if hparams.local_rank == 0:
            writer.add_scalar("Train/loss", total_loss, train.global_step)
            t.set_description("iter: {}, loss: {:.4f}, joint accuracy: {:.4f}, slot accuracy: {:.4f}".format(batch_idx+1, total_loss, joint_acc, slot_acc))
        # except RuntimeError as e:
        #     if hparams.local_rank == 0:
        #         print("\n!!! Error: {}".format(e))
        #         print("batch size: {}, context length: {}".format(small_batch_size, context_len))
        #         torch.cuda.empty_cache()
=======
            total_loss = total_loss / batch_count
            slot_acc = slot_acc / batch_count / len(ontology.all_info_slots) * 100
            joint_acc = joint_acc / batch_count * 100
            train.global_step += 1
            if hparams.local_rank == 0:
                writer.add_scalar("Train/loss", total_loss, train.global_step)
                t.set_description("iter: {}, loss: {:.4f}, joint accuracy: {:.4f}, slot accuracy: {:.4f}".format(batch_idx+1, total_loss, joint_acc, slot_acc))
        except RuntimeError as e:
            if hparams.local_rank == 0:
                print("\n!!! Error: {}".format(e))
                print("batch size: {}, context length: {}".format(small_batch_size, context_len))
            torch.cuda.empty_cache()
>>>>>>> 1eef3ed2

def validate(model, reader, hparams, tokenizer):
    model.eval()
    val_loss = 0
    slot_acc = 0
    joint_acc = 0
    batch_count = 0
    with torch.no_grad():
        iterator = reader.make_batch(reader.dev)

        if hparams.local_rank == 0:
            t = tqdm(enumerate(iterator), total=validate.max_iter, ncols=150)
        else:
            t = enumerate(iterator)

        for batch_idx, batch in t:
            inputs, contexts, spans = reader.make_input(batch)
            batch_size = contexts[0].size(0)

            turns = len(inputs)

            for turn_idx in range(turns):
                distributed_batch_size = math.ceil(batch_size / hparams.num_gpus)

                for key, value in inputs[turn_idx].items():
                    inputs[turn_idx][key] = distribute_data(value, hparams.num_gpus)[hparams.local_rank]
                contexts[turn_idx] = distribute_data(contexts[turn_idx], hparams.num_gpus)[hparams.local_rank]
                spans[turn_idx] = distribute_data(spans[turn_idx], hparams.num_gpus)[hparams.local_rank]
                
                loss, acc = model.forward(inputs[turn_idx], contexts[turn_idx], spans[turn_idx], train=False)
            
                val_loss += loss.sum(dim=0).item()
                slot_acc += acc.sum(dim=1).sum(dim=0).item()
                joint_acc += (acc.mean(dim=1) == 1).sum(dim=0).item()

                batch_count += batch_size

                torch.cuda.empty_cache()

            if hparams.local_rank == 0:
                t.set_description("iter: {}".format(batch_idx+1))

    model.train()
    model.module.slot_encoder.eval()
    model.module.value_encoder.eval()  # fix value encoder
    val_loss = val_loss / batch_count
    slot_acc = slot_acc / batch_count / len(ontology.all_info_slots) * 100
    joint_acc = joint_acc / batch_count * 100

    return val_loss, joint_acc, slot_acc

def save(model, optimizer, save_path):
    checkpoint = {
        "model": model.state_dict(),
        "optimizer": optimizer.state_dict(),
        "amp": amp.state_dict()
    }
    torch.save(checkpoint, save_path)

def load(model, optimizer, save_path):
    checkpoint = torch.load(save_path, map_location = lambda storage, loc: storage.cuda(hparams.local_rank))
    model.load_state_dict(checkpoint["model"])
    optimizer.load_state_dict(checkpoint["optimizer"])
    amp.load_state_dict(checkpoint["amp"])

if __name__ == "__main__":
    config = Config()
    parser = config.parser
    hparams = parser.parse_args()

    # distributed training
    hparams.distributed = False
    if 'WORLD_SIZE' in os.environ:
        hparams.distributed = int(os.environ['WORLD_SIZE']) > 1
    if hparams.distributed:
        torch.cuda.set_device(hparams.local_rank)
        torch.distributed.init_process_group(backend='nccl', init_method='env://')
    torch.backends.cudnn.benchmark = True

    logger = logging.getLogger("DST")
    logger.setLevel(logging.INFO)
    stream_handler = logging.StreamHandler()
    logger.addHandler(stream_handler)

    if hparams.local_rank != 0:
        logger.setLevel(logging.WARNING)
    
    if hparams.local_rank == 0:
        writer = SummaryWriter()

        if not os.path.exists("save"):
            os.mkdir("save")
        save_path = "save/model_{}.pt".format(re.sub("\s+", "_", time.asctime()))

    random.seed(hparams.seed)
    reader = Reader(hparams)
    start = time.time()
    logger.info("Loading data...")
    reader.load_data("train")
    end = time.time()
    logger.info("Loaded. {} secs".format(end-start))

    tokenizer = BertTokenizerFast.from_pretrained("bert-base-uncased")

    model = DST(hparams).cuda()
    optimizer = Adam(model.parameters(), hparams.lr)
    model, optimizer = amp.initialize(model, optimizer, opt_level="O1", verbosity=0)
    model = parallel.DistributedDataParallel(model)

    # load saved model, optimizer
    if hparams.save_path is not None:
        load(model, optimizer, hparams.save_path)
        torch.distributed.barrier()

    train.max_iter = len(list(reader.make_batch(reader.train)))
    validate.max_iter = len(list(reader.make_batch(reader.dev)))
    train.warmup_steps = train.max_iter * hparams.max_epochs * hparams.warmup_steps
    
    train.global_step = 0
    max_joint_acc = 0
    early_stop_count = hparams.early_stop_count

    for epoch in range(hparams.max_epochs):
        logger.info("Train...")
        start = time.time()
        if hparams.local_rank == 0:
            train(model, reader, optimizer, writer, hparams, tokenizer)
        else:
            train(model, reader, optimizer, None, hparams, tokenizer)
        end = time.time()
        logger.info("epoch: {}, {:.4f} secs".format(epoch+1, end-start))

        logger.info("Validate...")
        loss, joint_acc, slot_acc = validate(model, reader, hparams, tokenizer)
        logger.info("loss: {:.4f}, joint accuracy: {:.4f}, slot accuracy: {:.4f}".format(loss, joint_acc, slot_acc))
        if hparams.local_rank == 0:
            writer.add_scalar("Val/loss", loss, epoch+1)
            writer.add_scalar("Val/joint_acc", joint_acc, epoch+1)
            writer.add_scalar("Val/slot_acc", slot_acc, epoch+1)

        if joint_acc > max_joint_acc:  # save model
            if hparams.local_rank == 0:
                save(model, optimizer, save_path)
                logger.info("Saved to {}.".format(os.path.abspath(save_path)))
            torch.distributed.barrier()  # synchronize
            max_joint_acc = joint_acc
            early_stop_count = hparams.early_stop_count
        else:  # ealry stopping
            if early_stop_count == 0:
                logger.info("Early stopped.")
                break
            early_stop_count -= 1
            logger.info("early stop count: {}".format(early_stop_count))
    logger.info("Training finished.")
                <|MERGE_RESOLUTION|>--- conflicted
+++ resolved
@@ -41,7 +41,7 @@
         while True:
             expanded_batches = torch.cat([expanded_batches, batches.clone()], dim=0)
             if len(expanded_batches) >= batch_size*num_gpus:
-                expanded_batches = expanded_batches[:batch_size*num_gpus]
+                expanded_batches = expanded_batches[:batch_size*num_gpus:]
                 break
         for idx in range(num_gpus):
             distributed_data.append(expanded_batches[batch_size*idx:batch_size*(idx+1)])
@@ -69,64 +69,50 @@
         for param in optimizer.param_groups:
             param["lr"] = learning_rate_schedule(train.global_step, train.max_iter, hparams)
 
-        # try:
-        for turn_idx in range(turns):
-            distributed_batch_size = math.ceil(batch_size / hparams.num_gpus)
-            
-            # split batches for gpu memory
-            context_len = contexts[turn_idx].size(1)
-            if context_len >= 350:
-                small_batch_size = min(int(hparams.batch_size/hparams.num_gpus / 8), distributed_batch_size)
-            elif context_len >= 200:
-                small_batch_size = min(int(hparams.batch_size/hparams.num_gpus / 4), distributed_batch_size)
-            elif context_len >= 100:
-                small_batch_size = min(int(hparams.batch_size/hparams.num_gpus / 2), distributed_batch_size)
-            else:
-                small_batch_size = distributed_batch_size
+        try:
+            for turn_idx in range(turns):
+                distributed_batch_size = math.ceil(batch_size / hparams.num_gpus)
                 
-            # distribute batches to each gpu
-            for key, value in inputs[turn_idx].items():
-                inputs[turn_idx][key] = distribute_data(value, hparams.num_gpus)[hparams.local_rank]
-            contexts[turn_idx] = distribute_data(contexts[turn_idx], hparams.num_gpus)[hparams.local_rank]
-            spans[turn_idx] = distribute_data(spans[turn_idx], hparams.num_gpus)[hparams.local_rank]
-
-            for small_batch_idx in range(math.ceil(distributed_batch_size/small_batch_size)):
-                small_inputs = {}
+                # split batches for gpu memory
+                context_len = contexts[turn_idx].size(1)
+                if context_len >= 350:
+                    small_batch_size = min(int(hparams.batch_size/hparams.num_gpus / 8), distributed_batch_size)
+                elif context_len >= 200:
+                    small_batch_size = min(int(hparams.batch_size/hparams.num_gpus / 4), distributed_batch_size)
+                elif context_len >= 100:
+                    small_batch_size = min(int(hparams.batch_size/hparams.num_gpus / 2), distributed_batch_size)
+                else:
+                    small_batch_size = distributed_batch_size
+                    
+                # distribute batches to each gpu
                 for key, value in inputs[turn_idx].items():
-                    small_inputs[key] = value[small_batch_size*small_batch_idx:small_batch_size*(small_batch_idx+1)]
-                small_contexts = contexts[turn_idx][small_batch_size*small_batch_idx:small_batch_size*(small_batch_idx+1)]
-                small_spans = spans[turn_idx][small_batch_size*small_batch_idx:small_batch_size*(small_batch_idx+1)]
+                    inputs[turn_idx][key] = distribute_data(value, hparams.num_gpus)[hparams.local_rank]
+                contexts[turn_idx] = distribute_data(contexts[turn_idx], hparams.num_gpus)[hparams.local_rank]
+                spans[turn_idx] = distribute_data(spans[turn_idx], hparams.num_gpus)[hparams.local_rank]
+
+                for small_batch_idx in range(math.ceil(distributed_batch_size/small_batch_size)):
+                    small_inputs = {}
+                    for key, value in inputs[turn_idx].items():
+                        small_inputs[key] = value[small_batch_size*small_batch_idx:small_batch_size*(small_batch_idx+1)]
+                    small_contexts = contexts[turn_idx][small_batch_size*small_batch_idx:small_batch_size*(small_batch_idx+1)]
+                    small_spans = spans[turn_idx][small_batch_size*small_batch_idx:small_batch_size*(small_batch_idx+1)]
+                    
+                    optimizer.zero_grad()
+                    loss, acc = model.forward(small_inputs, small_contexts, small_spans)  # loss: [batch], acc: [batch, slot]
+
+                    total_loss += loss.sum(dim=0).item()
+                    slot_acc += acc.sum(dim=1).sum(dim=0).item()
+                    joint_acc += (acc.mean(dim=1) == 1).sum(dim=0).item()
+                    batch_count += small_batch_size
+                    loss = loss.mean(dim=0)
+
+                    # distributed training
+                    with amp.scale_loss(loss, optimizer) as scaled_loss:
+                        scaled_loss.backward()
+
+                    optimizer.step()
+                    torch.cuda.empty_cache()
                 
-<<<<<<< HEAD
-                optimizer.zero_grad()
-                loss, acc = model.forward(small_inputs, small_contexts, small_spans)  # loss: [batch], acc: [batch, slot]
-
-                total_loss += loss.sum(dim=0).item()
-                slot_acc += acc.sum(dim=1).sum(dim=0).item()
-                joint_acc += (acc.mean(dim=1) == 1).sum(dim=0).item()
-                batch_count += small_batch_size
-                loss = loss.mean(dim=0)
-
-                # distributed training
-                with amp.scale_loss(loss, optimizer) as scaled_loss:
-                    scaled_loss.backward()
-
-                optimizer.step()
-                torch.cuda.empty_cache()
-            
-        total_loss = total_loss / batch_count
-        slot_acc = slot_acc / batch_count / len(ontology.all_info_slots) * 100
-        joint_acc = joint_acc / batch_count * 100
-        train.global_step += 1
-        if hparams.local_rank == 0:
-            writer.add_scalar("Train/loss", total_loss, train.global_step)
-            t.set_description("iter: {}, loss: {:.4f}, joint accuracy: {:.4f}, slot accuracy: {:.4f}".format(batch_idx+1, total_loss, joint_acc, slot_acc))
-        # except RuntimeError as e:
-        #     if hparams.local_rank == 0:
-        #         print("\n!!! Error: {}".format(e))
-        #         print("batch size: {}, context length: {}".format(small_batch_size, context_len))
-        #         torch.cuda.empty_cache()
-=======
             total_loss = total_loss / batch_count
             slot_acc = slot_acc / batch_count / len(ontology.all_info_slots) * 100
             joint_acc = joint_acc / batch_count * 100
@@ -139,7 +125,6 @@
                 print("\n!!! Error: {}".format(e))
                 print("batch size: {}, context length: {}".format(small_batch_size, context_len))
             torch.cuda.empty_cache()
->>>>>>> 1eef3ed2
 
 def validate(model, reader, hparams, tokenizer):
     model.eval()
